--- conflicted
+++ resolved
@@ -12,15 +12,9 @@
 global:
   name: warden
   operator:
-<<<<<<< HEAD
-    image: europe-docker.pkg.dev/kyma-project/prod/warden/operator:v20230217-2089419a
-  admission:
-    image: europe-docker.pkg.dev/kyma-project/prod/warden/admission:v20230217-2089419a
-=======
     image: europe-docker.pkg.dev/kyma-project/dev/warden/operator:PR-82
   admission:
     image: europe-docker.pkg.dev/kyma-project/dev/warden/admission:PR-82
->>>>>>> d3941699
     annotations:
       sidecar.istio.io/inject: "false"
   config:
