--- conflicted
+++ resolved
@@ -12,11 +12,6 @@
 global:
   name: warden
   operator:
-<<<<<<< HEAD
-    image: europe-docker.pkg.dev/kyma-project/prod/warden/operator:v20230308-656f93ee
-  admission:
-    image: europe-docker.pkg.dev/kyma-project/prod/warden/admission:v20230308-656f93ee
-=======
     image: europe-docker.pkg.dev/kyma-project/dev/warden/operator:PR-82
     resources:
       requests:
@@ -36,7 +31,6 @@
         cpu: 300m
         memory: 300Mi
 
->>>>>>> d408ea4d
     annotations:
       sidecar.istio.io/inject: "false"
   config:
