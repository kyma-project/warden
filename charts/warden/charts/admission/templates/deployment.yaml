--- conflicted
+++ resolved
@@ -52,11 +52,5 @@
         - name: config
           configMap:
             name: {{ .Values.global.config.configmapName }}
-<<<<<<< HEAD
-        - name: certs
-          secret:
-            secretName: {{ .Chart.Name }}-cert
-=======
->>>>>>> fe44448b
       priorityClassName: {{ .Values.global.wardenPriorityClassName }}
     