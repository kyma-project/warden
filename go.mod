module github.com/kyma-project/warden

go 1.19

require (
	github.com/docker/distribution v2.8.1+incompatible
	github.com/google/go-containerregistry v0.12.1
	github.com/onsi/ginkgo/v2 v2.1.4
	github.com/onsi/gomega v1.19.0
	github.com/theupdateframework/notary v0.7.0
	k8s.io/api v0.25.0
	k8s.io/apimachinery v0.25.0
	k8s.io/client-go v0.25.0
	sigs.k8s.io/controller-runtime v0.13.0
)

require (
	cloud.google.com/go v0.97.0 // indirect
	github.com/Azure/go-autorest v14.2.0+incompatible // indirect
	github.com/Azure/go-autorest/autorest v0.11.27 // indirect
	github.com/Azure/go-autorest/autorest/adal v0.9.20 // indirect
	github.com/Azure/go-autorest/autorest/date v0.3.0 // indirect
	github.com/Azure/go-autorest/logger v0.2.1 // indirect
	github.com/Azure/go-autorest/tracing v0.6.0 // indirect
	github.com/PuerkitoBio/purell v1.1.1 // indirect
	github.com/PuerkitoBio/urlesc v0.0.0-20170810143723-de5bf2ad4578 // indirect
	github.com/beorn7/perks v1.0.1 // indirect
	github.com/cespare/xxhash/v2 v2.1.2 // indirect
	github.com/davecgh/go-spew v1.1.1 // indirect
	github.com/docker/cli v20.10.20+incompatible // indirect
	github.com/docker/docker v20.10.20+incompatible // indirect
	github.com/docker/docker-credential-helpers v0.7.0 // indirect
	github.com/docker/go v1.5.1-1.0.20160303222718-d30aec9fd63c // indirect
	github.com/docker/go-metrics v0.0.0-20180209012529-399ea8c73916 // indirect
	github.com/emicklei/go-restful/v3 v3.8.0 // indirect
	github.com/evanphx/json-patch/v5 v5.6.0 // indirect
	github.com/fsnotify/fsnotify v1.5.4 // indirect
	github.com/go-logr/logr v1.2.3 // indirect
	github.com/go-logr/zapr v1.2.3 // indirect
	github.com/go-openapi/jsonpointer v0.19.5 // indirect
	github.com/go-openapi/jsonreference v0.19.5 // indirect
	github.com/go-openapi/swag v0.19.14 // indirect
	github.com/gogo/protobuf v1.3.2 // indirect
	github.com/golang-jwt/jwt/v4 v4.2.0 // indirect
	github.com/golang/groupcache v0.0.0-20210331224755-41bb18bfe9da // indirect
	github.com/golang/protobuf v1.5.2 // indirect
	github.com/google/gnostic v0.5.7-v3refs // indirect
	github.com/google/go-cmp v0.5.9 // indirect
	github.com/google/gofuzz v1.1.0 // indirect
	github.com/google/uuid v1.1.2 // indirect
	github.com/gorilla/mux v1.7.0 // indirect
	github.com/imdario/mergo v0.3.12 // indirect
	github.com/josharian/intern v1.0.0 // indirect
	github.com/json-iterator/go v1.1.12 // indirect
	github.com/mailru/easyjson v0.7.6 // indirect
	github.com/matttproud/golang_protobuf_extensions v1.0.2-0.20181231171920-c182affec369 // indirect
	github.com/miekg/pkcs11 v1.0.2 // indirect
	github.com/mitchellh/go-homedir v1.1.0 // indirect
	github.com/modern-go/concurrent v0.0.0-20180306012644-bacd9c7ef1dd // indirect
	github.com/modern-go/reflect2 v1.0.2 // indirect
	github.com/munnerz/goautoneg v0.0.0-20191010083416-a7dc8b61c822 // indirect
	github.com/opencontainers/go-digest v1.0.0 // indirect
	github.com/opencontainers/image-spec v1.1.0-rc2 // indirect
	github.com/pkg/errors v0.9.1 // indirect
	github.com/prometheus/client_golang v1.12.2 // indirect
	github.com/prometheus/client_model v0.2.0 // indirect
	github.com/prometheus/common v0.32.1 // indirect
	github.com/prometheus/procfs v0.7.3 // indirect
	github.com/sirupsen/logrus v1.9.0 // indirect
	github.com/spf13/pflag v1.0.5 // indirect
	go.uber.org/atomic v1.7.0 // indirect
	go.uber.org/multierr v1.6.0 // indirect
	go.uber.org/zap v1.21.0 // indirect
	golang.org/x/crypto v0.0.0-20220315160706-3147a52a75dd // indirect
<<<<<<< HEAD
	golang.org/x/net v0.1.0 // indirect
	golang.org/x/oauth2 v0.1.0 // indirect
	golang.org/x/sync v0.1.0 // indirect
	golang.org/x/sys v0.1.0 // indirect
	golang.org/x/term v0.1.0 // indirect
=======
	golang.org/x/net v0.2.0 // indirect
	golang.org/x/oauth2 v0.0.0-20211104180415-d3ed0bb246c8 // indirect
	golang.org/x/sys v0.2.0 // indirect
	golang.org/x/term v0.2.0 // indirect
>>>>>>> 0a8325d5
	golang.org/x/text v0.4.0 // indirect
	golang.org/x/time v0.0.0-20220609170525-579cf78fd858 // indirect
	gomodules.xyz/jsonpatch/v2 v2.2.0 // indirect
	google.golang.org/appengine v1.6.7 // indirect
	google.golang.org/protobuf v1.28.1 // indirect
	gopkg.in/inf.v0 v0.9.1 // indirect
	gopkg.in/yaml.v2 v2.4.0 // indirect
	gopkg.in/yaml.v3 v3.0.1 // indirect
	k8s.io/apiextensions-apiserver v0.25.0 // indirect
	k8s.io/component-base v0.25.0 // indirect
	k8s.io/klog/v2 v2.70.1 // indirect
	k8s.io/kube-openapi v0.0.0-20220803162953-67bda5d908f1 // indirect
	k8s.io/utils v0.0.0-20220728103510-ee6ede2d64ed // indirect
	sigs.k8s.io/json v0.0.0-20220713155537-f223a00ba0e2 // indirect
	sigs.k8s.io/structured-merge-diff/v4 v4.2.3 // indirect
	sigs.k8s.io/yaml v1.3.0 // indirect
)<|MERGE_RESOLUTION|>--- conflicted
+++ resolved
@@ -72,18 +72,10 @@
 	go.uber.org/multierr v1.6.0 // indirect
 	go.uber.org/zap v1.21.0 // indirect
 	golang.org/x/crypto v0.0.0-20220315160706-3147a52a75dd // indirect
-<<<<<<< HEAD
-	golang.org/x/net v0.1.0 // indirect
-	golang.org/x/oauth2 v0.1.0 // indirect
-	golang.org/x/sync v0.1.0 // indirect
-	golang.org/x/sys v0.1.0 // indirect
-	golang.org/x/term v0.1.0 // indirect
-=======
 	golang.org/x/net v0.2.0 // indirect
 	golang.org/x/oauth2 v0.0.0-20211104180415-d3ed0bb246c8 // indirect
 	golang.org/x/sys v0.2.0 // indirect
 	golang.org/x/term v0.2.0 // indirect
->>>>>>> 0a8325d5
 	golang.org/x/text v0.4.0 // indirect
 	golang.org/x/time v0.0.0-20220609170525-579cf78fd858 // indirect
 	gomodules.xyz/jsonpatch/v2 v2.2.0 // indirect
